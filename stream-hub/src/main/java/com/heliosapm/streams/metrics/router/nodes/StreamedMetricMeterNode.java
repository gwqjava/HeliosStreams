--- conflicted
+++ resolved
@@ -21,14 +21,10 @@
 import java.io.File;
 import java.util.Arrays;
 import java.util.HashSet;
-<<<<<<< HEAD
 import java.util.Map;
 import java.util.concurrent.ConcurrentHashMap;
 import java.util.concurrent.ConcurrentSkipListSet;
 import java.util.concurrent.atomic.AtomicBoolean;
-=======
-import java.util.concurrent.ConcurrentSkipListSet;
->>>>>>> 30f2a256
 import java.util.concurrent.atomic.AtomicInteger;
 import java.util.concurrent.atomic.LongAdder;
 
@@ -42,7 +38,6 @@
 import org.apache.kafka.streams.state.KeyValueStore;
 import org.apache.kafka.streams.state.Stores;
 import org.apache.kafka.streams.state.Stores.KeyValueFactory;
-import org.cliffc.high_scale_lib.NonBlockingHashSet;
 import org.springframework.jmx.export.annotation.ManagedAttribute;
 import org.springframework.jmx.export.annotation.ManagedOperation;
 import org.springframework.jmx.export.annotation.ManagedOperationParameter;
@@ -115,14 +110,9 @@
 	
 	@Override
 	public Processor<String, StreamedMetric> get() {
-<<<<<<< HEAD
 		final int instanceId = processorInstances.incrementAndGet();
 		final AtomicBoolean spinLock = new AtomicBoolean(false);
 		final ConcurrentSkipListSet<String> processorKeys = new ConcurrentSkipListSet<String>(); 
-=======
-		processorInstances.incrementAndGet();
-		final ConcurrentSkipListSet<String> processorKeys = new ConcurrentSkipListSet<String>();
->>>>>>> 30f2a256
 		return new Processor<String, StreamedMetric>() {
 			ProcessorContext context = null;
 			KeyValueStore<String, long[]> store = null;
@@ -163,21 +153,14 @@
 					aggr[1] = sm.getTimestamp();
 					aggr[2] += increment; 
 				}
-<<<<<<< HEAD
 				store.put(sm.metricKey(), aggr);
 				store.flush();
 				processorKeys.add(sm.metricKey());
-=======
-				processorKeys.add(sm.metricKey());
-				periodEventCounts.put(sm.metricKey(), aggr);
-				periodEventCounts.flush();				
->>>>>>> 30f2a256
 			}
 
 			@Override
 			public void punctuate(final long timestamp) {
 				long sent = 0;
-<<<<<<< HEAD
 				KeyValueIterator<String, long[]> iter = store.all(); //range(processorKeys.first(), processorKeys.last());
 				try {
 					final long streamTime = context.timestamp();  // the smallest timestamp
@@ -192,14 +175,13 @@
 								val = 0D;
 							} else {
 								val = reportInSeconds ? calcRate(kv.value[2]) : kv.value[2];
-								final StreamedMetric sm = StreamedMetric.fromKey(streamTime, kv.key, val);
-								context.forward(kv.key, sm);
-//								store.delete(kv.key);
-								outboundCount.increment();
-								sent++;
-								
 							}
 							//final StreamedMetric sm = StreamedMetric.fromKey(windowTimeSummary.time(kv.value), kv.key, val);
+							final StreamedMetric sm = StreamedMetric.fromKey(streamTime, kv.key, val);
+							context.forward(kv.key, sm);
+//							store.delete(kv.key);
+							outboundCount.increment();
+							sent++;
 						}						
 					}
 					incrementFlushes(sent);
@@ -211,41 +193,6 @@
 //					processorKeys.clear();
 					if(iter!=null) try { iter.close(); } catch (Exception x) {/* No Op */}
 					context.commit();
-=======
-				if(!processorKeys.isEmpty()) {
-					final KeyValueIterator<String, long[]> iter = periodEventCounts.range(processorKeys.first(), processorKeys.last());
-					try {
-						final long streamTime = context.timestamp();  // the smallest timestamp
-						final HashSet<KeyValue<String, long[]>> saveValues = new HashSet<KeyValue<String, long[]>>(); 
-						while(iter.hasNext()) {
-							final KeyValue<String, long[]> kv = iter.next();
-							if(kv.value!=null) {
-								final double val;
-								if(kv.value[1] < streamTime) {
-									if(kv.value[2]> 0L) {
-										kv.value[2] = 0L;		
-										saveValues.add(kv);
-									}
-									val = 0D;
-								} else {
-									val = reportInSeconds ? calcRate(kv.value[2]) : kv.value[2];
-								}
-								final StreamedMetric sm = StreamedMetric.fromKey(streamTime, kv.key, val);
-								context.forward(kv.key, sm);
-								outboundCount.increment();
-								sent++;
-							}						
-						}
-						incrementFlushes(sent);
-						for(KeyValue<String, long[]> toSave: saveValues) {
-							periodEventCounts.put(toSave.key, toSave.value);
-						}
-						periodEventCounts.flush();					
-					} finally {
-						iter.close();
-						context.commit();
-					}
->>>>>>> 30f2a256
 				}
 //				for(String key: processorKeys) {
 //					store.delete(key);
